# MGE via snakemake with added functionality for BGE #
## Requirements: ##
- snakefile
- config.yaml (containing:)
  - path to'samples.csv' (example below - created via [sample-processing](https://github.com/bge-barcoding/sample-processing) workflow)
  - path to 'protein_references.csv' (example below - created using [1_gene_fetch.py](https://github.com/SchistoDan/MitoGeneExtractor/blob/main/snakemake/1_gene_fetch.py))
  - path to output directory (new directories will be created)
  - gene of interest (e.g. cox1)
- Activated conda env (with Snakemake, TrimGalore, Exonerate, Fastp, Biopython and Numpy installed). See mge_env.yaml
- Can be run on cluster using 'snakemake.sh'

**samples.csv example**
| ID | forward | reverse | taxid |
| --- | --- | --- | --- |
| BSNHM002-24  | abs/path/to/R1.fq.gz | abs/path/to/R2.fq.gz | 177658 |
| BSNHM038-24 | abs/path/to/R1.fq.gz | abs/path/to/R2.fq.gz | 177627 |
| BSNHM046-24 | abs/path/to/R1.fq.gz | abs/path/to/R2.fq.gz | 3084599 |

**protein_references.csv example** 
| ID | matched_term | accession_number | reference_path | reference_name |
| --- | --- | --- | --- | --- |
| BSNHM002-24  | Apataniidae | YP_010586031.1 | abs/path/to/protein_references/BSNHM002-24.fasta | BSNHM002-24 |
| BSNHM038-24 | Trichoptera | YP_010894795.1 | abs/path/to/protein_references/BSNHM038-24.fasta | BSNHM038-24 |
| BSNHM046-24 | Polycentropodidae | YP_010426350.1 | abs/path/to/protein_references/BSNHM046-24.fasta | BSNHM046-24 |
  
  

## Running: ##
**snakefile-genefetch:** 
- Uses config-genefetch.yaml
  - Contains path to 'samples.csv', an output directory, and 'protein_references.csv'
- Uses taxa-specific references from protein_references.csv
- 3_mge_tidy-snakemake.py and 4_mge_stats-snakemake.py functionality integrated into snakefile

**snakefile-insecta:**
- Uses config-insecta.yaml
  - Contains path to 'samples.csv'
  - Contains different parameter configurations for -s and -r
- Uses insecta_cox1.fasta as protein reference (stored in protein_references dir)
<<<<<<< HEAD


**Test run**
- Raw reads for 12 test samples can be downloaded [here](https://naturalhistorymuseum-my.sharepoint.com/personal/b_price_nhm_ac_uk/_layouts/15/onedrive.aspx?ct=1723035606962&or=Teams%2DHL&ga=1&LOF=1&id=%2Fpersonal%2Fb%5Fprice%5Fnhm%5Fac%5Fuk%2FDocuments%2F%5Ftemp%2F%5FBGEexamples4Felix%2F1%5Fraw%5Fdata). Each read pair must be in seperate subdirectories under a parent directory that can be called anything
- BGE_test_samples.csv provided (paths to reads and references need to be altered)
- To generate protein_references.csv - 1_gene_fetch.py run using [BOLD_output-test_data.csv](https://github.com/SchistoDan/MitoGeneExtractor/blob/main/snakemake/BOLD_output-test_data.csv) containing taxonomic ranks for each sample


## To do ##
- Implement parameter change functionality into snakefile-genefetch
- Integrate 1_gene_fetch.py into snakefile
- Make Workflow Hub compatible

=======


**Test run**
- Raw reads for 12 test samples can be downloaded [here](https://naturalhistorymuseum-my.sharepoint.com/personal/b_price_nhm_ac_uk/_layouts/15/onedrive.aspx?ct=1723035606962&or=Teams%2DHL&ga=1&LOF=1&id=%2Fpersonal%2Fb%5Fprice%5Fnhm%5Fac%5Fuk%2FDocuments%2F%5Ftemp%2F%5FBGEexamples4Felix%2F1%5Fraw%5Fdata). Each read pair must be in seperate subdirectories under a parent directory that can be called anything
- BGE_test_samples.csv provided (paths to reads and references need to be altered)
- To generate protein_references.csv - 1_gene_fetch.py run using [BOLD_output-test_data.csv](https://github.com/SchistoDan/MitoGeneExtractor/blob/main/snakemake/BOLD_output-test_data.csv) containing taxonomic ranks for each sample


## To do ##
- Implement parameter change functionality into snakefile-genefetch
- Integrate 1_gene_fetch.py into snakefile
- Make Workflow Hub compatible
- 
>>>>>>> c725e955
  
## MGE output post-processing ##
As an alternative to running 'snakefile-genefetch', 3_mge_tidy-snakemake.py and 4_mge_stats-snakemake.py supplementary scripts can be run seperately post-MGE.

Python scripts to organise outputs into directories, trim consensus sequences and 'clean' header names, concatenate into a multi-fasta, calculate summary stats and run BLAST on each consensus sequence.

### 3_mge_tidy-snakemake.py ###
Usage information output by running 'python 3_mge_tidy-snakemake.py'
- Organised files into subdirectories (alignment, consensus, err, logs, out) depending on file extension.
- Concatenates consensus.fas files together (within consensus subdir) and outputs user-specified multi-fasta (highly recommended to include 'cox1' in concatenated consensus filename for downstream BOLDigger2 runs).
- 'Cleans' and trims sequence headers of each consenus sequences.

### 4_mge_stats-snakemake.py ###
Usage information output by running 'python 4_mge_stats-snakemake.py'. Outputs summary stats to .csv file.
- Reads relevant fields from .out files in 'out' dir:
  -  consensus sequence output (i.e. process ID)
  -  Number of input sequences considered
  -  sequences found in vulgar file
  -  number of aligned reads
  -  number of skipped reads due to low rel. score (low relative score = read didn't pass exonerate relative score threshold (i.e. -r))
  -  length of alignment (i.e. reference sequence length)
  -  Coverage minimum
  -  Coverage maximum
  -  Coverage mean
  -  Coverage median
- Determines sequence stats from concatenated consensus.fasta generated by '4_mge_tidy-snakemake.py':
  - Sequence length (only GTACs)
  - N Count
  - Dash and Tilde Count
  - Non-GTAC Count (total of 'N Count' and 'Dash and Tilde Count')<|MERGE_RESOLUTION|>--- conflicted
+++ resolved
@@ -37,8 +37,6 @@
   - Contains path to 'samples.csv'
   - Contains different parameter configurations for -s and -r
 - Uses insecta_cox1.fasta as protein reference (stored in protein_references dir)
-<<<<<<< HEAD
-
 
 **Test run**
 - Raw reads for 12 test samples can be downloaded [here](https://naturalhistorymuseum-my.sharepoint.com/personal/b_price_nhm_ac_uk/_layouts/15/onedrive.aspx?ct=1723035606962&or=Teams%2DHL&ga=1&LOF=1&id=%2Fpersonal%2Fb%5Fprice%5Fnhm%5Fac%5Fuk%2FDocuments%2F%5Ftemp%2F%5FBGEexamples4Felix%2F1%5Fraw%5Fdata). Each read pair must be in seperate subdirectories under a parent directory that can be called anything
@@ -50,22 +48,7 @@
 - Implement parameter change functionality into snakefile-genefetch
 - Integrate 1_gene_fetch.py into snakefile
 - Make Workflow Hub compatible
-
-=======
-
-
-**Test run**
-- Raw reads for 12 test samples can be downloaded [here](https://naturalhistorymuseum-my.sharepoint.com/personal/b_price_nhm_ac_uk/_layouts/15/onedrive.aspx?ct=1723035606962&or=Teams%2DHL&ga=1&LOF=1&id=%2Fpersonal%2Fb%5Fprice%5Fnhm%5Fac%5Fuk%2FDocuments%2F%5Ftemp%2F%5FBGEexamples4Felix%2F1%5Fraw%5Fdata). Each read pair must be in seperate subdirectories under a parent directory that can be called anything
-- BGE_test_samples.csv provided (paths to reads and references need to be altered)
-- To generate protein_references.csv - 1_gene_fetch.py run using [BOLD_output-test_data.csv](https://github.com/SchistoDan/MitoGeneExtractor/blob/main/snakemake/BOLD_output-test_data.csv) containing taxonomic ranks for each sample
-
-
-## To do ##
-- Implement parameter change functionality into snakefile-genefetch
-- Integrate 1_gene_fetch.py into snakefile
-- Make Workflow Hub compatible
-- 
->>>>>>> c725e955
+- Generate RO-crates
   
 ## MGE output post-processing ##
 As an alternative to running 'snakefile-genefetch', 3_mge_tidy-snakemake.py and 4_mge_stats-snakemake.py supplementary scripts can be run seperately post-MGE.
